//! # Denoising Diffusion Implicit Models
//!
//! The Denoising Diffusion Implicit Models (DDIM) is a simple scheduler
//! similar to Denoising Diffusion Probabilistic Models (DDPM). The DDPM
//! generative process is the reverse of a Markovian process, DDIM generalizes
//! this to non-Markovian guidance.
//!
//! Denoising Diffusion Implicit Models, J. Song et al, 2020.
//! https://arxiv.org/abs/2010.02502
use super::schedulers::{
    betas_for_alpha_bar, BetaSchedule, PredictionType, Scheduler, SchedulerConfig, TimestepSpacing,
};
use candle::{DType, Result, Tensor};

/// The configuration for the DDIM scheduler.
#[derive(Debug, Clone, Copy)]
pub struct DDIMSchedulerConfig {
    /// The value of beta at the beginning of training.
    pub beta_start: f64,
    /// The value of beta at the end of training.
    pub beta_end: f64,
    /// How beta evolved during training.
    pub beta_schedule: BetaSchedule,
    /// The amount of noise to be added at each step.
    pub eta: f64,
    /// Adjust the indexes of the inference schedule by this value.
    pub steps_offset: usize,
    /// prediction type of the scheduler function, one of `epsilon` (predicting
    /// the noise of the diffusion process), `sample` (directly predicting the noisy sample`)
    /// or `v_prediction` (see section 2.4 https://imagen.research.google/video/paper.pdf)
    pub prediction_type: PredictionType,
    /// number of diffusion steps used to train the model
    pub train_timesteps: usize,
    /// time step spacing for the diffusion process
    pub timestep_spacing: TimestepSpacing,
}

impl Default for DDIMSchedulerConfig {
    fn default() -> Self {
        Self {
            beta_start: 0.00085f64,
            beta_end: 0.012f64,
            beta_schedule: BetaSchedule::ScaledLinear,
            eta: 0.,
            steps_offset: 1,
            prediction_type: PredictionType::Epsilon,
            train_timesteps: 1000,
            timestep_spacing: TimestepSpacing::Leading,
        }
    }
}

impl SchedulerConfig for DDIMSchedulerConfig {
    fn build(&self, inference_steps: usize) -> Result<Box<dyn Scheduler>> {
        Ok(Box::new(DDIMScheduler::new(inference_steps, *self)?))
    }
}

/// The DDIM scheduler.
#[derive(Debug, Clone)]
pub struct DDIMScheduler {
    timesteps: Vec<usize>,
    alphas_cumprod: Vec<f64>,
    step_ratio: usize,
    init_noise_sigma: f64,
    pub config: DDIMSchedulerConfig,
}

// clip_sample: False, set_alpha_to_one: False
impl DDIMScheduler {
    /// Creates a new DDIM scheduler given the number of steps to be
    /// used for inference as well as the number of steps that was used
    /// during training.
    fn new(inference_steps: usize, config: DDIMSchedulerConfig) -> Result<Self> {
        let step_ratio = config.train_timesteps / inference_steps;
        let timesteps: Vec<usize> = match config.timestep_spacing {
            TimestepSpacing::Leading => (0..(inference_steps))
                .map(|s| s * step_ratio + config.steps_offset)
                .rev()
                .collect(),
            TimestepSpacing::Trailing => std::iter::successors(Some(config.train_timesteps), |n| {
                if *n > step_ratio {
                    Some(n - step_ratio)
                } else {
                    None
                }
            })
            .map(|n| n - 1)
            .collect(),
            TimestepSpacing::Linspace => {
                super::utils::linspace(0.0, (config.train_timesteps - 1) as f64, inference_steps)?
                    .to_vec1::<f64>()?
                    .iter()
                    .map(|&f| f as usize)
                    .rev()
                    .collect()
            }
        };

        let betas = match config.beta_schedule {
            BetaSchedule::ScaledLinear => super::utils::linspace(
                config.beta_start.sqrt(),
                config.beta_end.sqrt(),
                config.train_timesteps,
            )?
            .sqr()?,
            BetaSchedule::Linear => {
                super::utils::linspace(config.beta_start, config.beta_end, config.train_timesteps)?
            }
            BetaSchedule::SquaredcosCapV2 => betas_for_alpha_bar(config.train_timesteps, 0.999)?,
        };
        let betas = betas.to_vec1::<f64>()?;
        let mut alphas_cumprod = Vec::with_capacity(betas.len());
        for &beta in betas.iter() {
            let alpha = 1.0 - beta;
            alphas_cumprod.push(alpha * *alphas_cumprod.last().unwrap_or(&1f64))
        }
        Ok(Self {
            alphas_cumprod,
            timesteps,
            step_ratio,
            init_noise_sigma: 1.,
            config,
        })
    }
}

impl Scheduler for DDIMScheduler {
    /// Performs a backward step during inference.
<<<<<<< HEAD
    fn step(&self, model_output: &Tensor, timestep: usize, sample: &Tensor) -> Result<Tensor> {
        let dtype = sample.dtype();

=======
    fn step(&mut self, model_output: &Tensor, timestep: usize, sample: &Tensor) -> Result<Tensor> {
>>>>>>> cbaa0ad4
        let timestep = if timestep >= self.alphas_cumprod.len() {
            timestep - 1
        } else {
            timestep
        };
        // https://github.com/huggingface/diffusers/blob/6e099e2c8ce4c4f5c7318e970a8c093dc5c7046e/src/diffusers/schedulers/scheduling_ddim.py#L195
        let prev_timestep = if timestep > self.step_ratio {
            timestep - self.step_ratio
        } else {
            0
        };

        let alpha_prod_t = self.alphas_cumprod[timestep];
        let alpha_prod_t_prev = self.alphas_cumprod[prev_timestep];
        let beta_prod_t = 1. - alpha_prod_t;
        let beta_prod_t_prev = 1. - alpha_prod_t_prev;

        let (pred_original_sample, pred_epsilon) = match self.config.prediction_type {
            PredictionType::Epsilon => {
                let pred_original_sample = ((sample - (model_output * beta_prod_t.sqrt())?)?
                    * (1. / alpha_prod_t.sqrt()))?;
                (pred_original_sample, model_output.clone())
            }
            PredictionType::VPrediction => {
                let pred_original_sample =
                    ((sample * alpha_prod_t.sqrt())? - (model_output * beta_prod_t.sqrt())?)?;
                let pred_epsilon =
                    ((model_output * alpha_prod_t.sqrt())? + (sample * beta_prod_t.sqrt())?)?;
                (pred_original_sample, pred_epsilon)
            }
            PredictionType::Sample => {
                let pred_original_sample = model_output.clone();
                let pred_epsilon = ((sample - &pred_original_sample * alpha_prod_t.sqrt())?
                    * (1. / beta_prod_t.sqrt()))?;
                (pred_original_sample, pred_epsilon)
            }
        };

        let variance = (beta_prod_t_prev / beta_prod_t) * (1. - alpha_prod_t / alpha_prod_t_prev);
        println!("ddim variance: {}",variance);
        let std_dev_t = self.config.eta * variance.sqrt();
        println!("ddim std_dev_t: {}",std_dev_t);
        let pred_sample_direction =
            (pred_epsilon * (1. - alpha_prod_t_prev - std_dev_t * std_dev_t).sqrt())?;
        let prev_sample =
            ((pred_original_sample * alpha_prod_t_prev.sqrt())? + pred_sample_direction)?;

        // if self.config.eta > 0. {
        //     &prev_sample
        //         + Tensor::randn(
        //             0f32,
        //             std_dev_t as f32,
        //             prev_sample.shape(),
        //             prev_sample.device(),
        //         )?
        // } else {
        //     Ok(prev_sample)
        // }


        // if self.config.eta > 0. {
        //     &prev_sample
        //         + Tensor::randn(
        //             0.,
        //             std_dev_t,
        //             prev_sample.shape(),
        //             prev_sample.device(),
        //         )?.to_dtype(dtype)?
        // } else {
        //     Ok(prev_sample)
        // }

        //if self.config.eta > 0. {
            let cpu_device = candle::Device::Cpu;
            let random_tensor = Tensor::randn(
                0.,
                std_dev_t,
                prev_sample.shape(),
                &cpu_device,
            )?.to_dtype(dtype).unwrap();            
            let gpu_random_tensor = random_tensor.to_device(prev_sample.device())?;
            prev_sample + gpu_random_tensor
       // } else {
       //     Ok(prev_sample)
      //  }

    }

    ///  Ensures interchangeability with schedulers that need to scale the denoising model input
    /// depending on the current timestep.
    fn scale_model_input(&self, sample: Tensor, _timestep: usize) -> Result<Tensor> {
        Ok(sample)
    }

    fn timesteps(&self) -> &[usize] {
        self.timesteps.as_slice()
    }

    fn add_noise(&self, original: &Tensor, noise: Tensor, timestep: usize) -> Result<Tensor> {
        let timestep = if timestep >= self.alphas_cumprod.len() {
            timestep - 1
        } else {
            timestep
        };
        let sqrt_alpha_prod = self.alphas_cumprod[timestep].sqrt();
        let sqrt_one_minus_alpha_prod = (1.0 - self.alphas_cumprod[timestep]).sqrt();
        (original * sqrt_alpha_prod)? + (noise * sqrt_one_minus_alpha_prod)?
    }

    fn init_noise_sigma(&self) -> f64 {
        self.init_noise_sigma
    }
}<|MERGE_RESOLUTION|>--- conflicted
+++ resolved
@@ -127,13 +127,7 @@
 
 impl Scheduler for DDIMScheduler {
     /// Performs a backward step during inference.
-<<<<<<< HEAD
-    fn step(&self, model_output: &Tensor, timestep: usize, sample: &Tensor) -> Result<Tensor> {
-        let dtype = sample.dtype();
-
-=======
     fn step(&mut self, model_output: &Tensor, timestep: usize, sample: &Tensor) -> Result<Tensor> {
->>>>>>> cbaa0ad4
         let timestep = if timestep >= self.alphas_cumprod.len() {
             timestep - 1
         } else {
@@ -213,7 +207,7 @@
                 std_dev_t,
                 prev_sample.shape(),
                 &cpu_device,
-            )?.to_dtype(dtype).unwrap();            
+            )?.to_dtype(sample.dtype()).unwrap();            
             let gpu_random_tensor = random_tensor.to_device(prev_sample.device())?;
             prev_sample + gpu_random_tensor
        // } else {
