mod clip;
mod sampling;
mod vae;

use candle::{DType, IndexOp, Tensor};
use candle_transformers::models::mmdit::model::{Config as MMDiTConfig, MMDiT};

use crate::clip::StableDiffusion3TripleClipWithTokenizer;
use crate::vae::{build_sd3_vae_autoencoder, sd3_vae_vb_rename};

use anyhow::{Ok, Result};
use clap::Parser;

#[derive(Clone, Debug, Copy, PartialEq, Eq, clap::ValueEnum)]
enum Which {
    #[value(name = "3-medium")]
    V3Medium,
    #[value(name = "3.5-large")]
    V3_5Large,
    #[value(name = "3.5-large-turbo")]
    V3_5LargeTurbo,
    #[value(name = "3.5-medium")]
    V3_5Medium,
}

impl Which {
    fn is_3_5(&self) -> bool {
        match self {
            Self::V3Medium => false,
            Self::V3_5Large | Self::V3_5LargeTurbo | Self::V3_5Medium => true,
        }
    }
}

#[derive(Parser)]
#[command(author, version, about, long_about = None)]
struct Args {
    /// The prompt to be used for image generation.
    #[arg(
        long,
        default_value = "A cute rusty robot holding a candle torch in its hand, \
        with glowing neon text \"LETS GO RUSTY\" displayed on its chest, \
        bright background, high quality, 4k"
    )]
    prompt: String,

    #[arg(long, default_value = "")]
    uncond_prompt: String,

    /// Run on CPU rather than on GPU.
    #[arg(long)]
    cpu: bool,

    /// Enable tracing (generates a trace-timestamp.json file).
    #[arg(long)]
    tracing: bool,

    /// Use flash_attn to accelerate attention operation in the MMDiT.
    #[arg(long)]
    use_flash_attn: bool,

    /// The height in pixels of the generated image.
    #[arg(long, default_value_t = 1024)]
    height: usize,

    /// The width in pixels of the generated image.
    #[arg(long, default_value_t = 1024)]
    width: usize,

    /// The model to use.
    #[arg(long, default_value = "3-medium")]
    which: Which,

    /// The seed to use when generating random samples.
    #[arg(long)]
    num_inference_steps: Option<usize>,

    // CFG scale.
    #[arg(long)]
    cfg_scale: Option<f64>,

    // Time shift factor (alpha).
    #[arg(long, default_value_t = 3.0)]
    time_shift: f64,

    /// The seed to use when generating random samples.
    #[arg(long)]
    seed: Option<u64>,
}

fn main() -> Result<()> {
    use tracing_chrome::ChromeLayerBuilder;
    use tracing_subscriber::prelude::*;

    let Args {
        prompt,
        uncond_prompt,
        cpu,
        tracing,
        use_flash_attn,
        height,
        width,
        num_inference_steps,
        cfg_scale,
        time_shift,
        seed,
        which,
    } = Args::parse();

    let _guard = if tracing {
        let (chrome_layer, guard) = ChromeLayerBuilder::new().build();
        tracing_subscriber::registry().with(chrome_layer).init();
        Some(guard)
    } else {
        None
    };

    let device = candle_examples::device(cpu)?;
    let default_inference_steps = match which {
        Which::V3_5Large => 28,
        Which::V3_5LargeTurbo => 4,
        Which::V3_5Medium => 28,
        Which::V3Medium => 28,
    };
    let num_inference_steps = num_inference_steps.unwrap_or(default_inference_steps);
    let default_cfg_scale = match which {
        Which::V3_5Large => 4.0,
        Which::V3_5LargeTurbo => 1.0,
        Which::V3_5Medium => 4.0,
        Which::V3Medium => 4.0,
    };
    let cfg_scale = cfg_scale.unwrap_or(default_cfg_scale);

    let api = hf_hub::api::sync::Api::new()?;
    let (mmdit_config, mut triple, vb) = if which.is_3_5() {
        let sai_repo_for_text_encoders = {
            let name = match which {
                Which::V3_5Large => "stabilityai/stable-diffusion-3.5-large",
                Which::V3_5LargeTurbo => "stabilityai/stable-diffusion-3.5-large-turbo",

                // Unfortunately, stabilityai/stable-diffusion-3.5-medium doesn't have the monolithic text encoders that's usually
                // placed under the text_encoders directory, like the case in stabilityai/stable-diffusion-3.5-large and -large-turbo.
                // To make things worse, it currently only has partitioned model.fp16-00001-of-00002.safetensors and model.fp16-00002-of-00002.safetensors
                // under the text_encoder_3 directory, for the t5xxl_fp16.safetensors model. This means that we need to merge the two partitions
                // to get the monolithic text encoders. This is not a trivial task.
                // Since the situation can change, we do not want to spend efforts to handle the uniqueness of stabilityai/stable-diffusion-3.5-medium,
                // which involves different paths and merging the two partitions files for t5xxl_fp16.safetensors.
                // so for now, we'll use the text encoder models from the stabilityai/stable-diffusion-3.5-large repository.
                // TODO: Change to "stabilityai/stable-diffusion-3.5-medium" once the maintainers of the repository add back the monolithic text encoders.
                Which::V3_5Medium => "stabilityai/stable-diffusion-3.5-large",
                Which::V3Medium => unreachable!(),
            };
            api.repo(hf_hub::Repo::model(name.to_string()))
        };
        let sai_repo_for_mmdit = {
            let name = match which {
                Which::V3_5Large => "stabilityai/stable-diffusion-3.5-large",
                Which::V3_5LargeTurbo => "stabilityai/stable-diffusion-3.5-large-turbo",
                Which::V3_5Medium => "stabilityai/stable-diffusion-3.5-medium",
                Which::V3Medium => unreachable!(),
            };
            api.repo(hf_hub::Repo::model(name.to_string()))
        };
        let clip_g_file = sai_repo_for_text_encoders.get("text_encoders/clip_g.safetensors")?;
<<<<<<< HEAD
        println!("loaded clip g");
        let clip_l_file = sai_repo_for_text_encoders.get("text_encoders/clip_l.safetensors")?;
        println!("loaded clip l");
        let t5xxl_file = sai_repo_for_text_encoders.get("text_encoders/t5xxl_fp16.safetensors")?;
        println!("loaded clip t5xxl");
=======
        let clip_l_file = sai_repo_for_text_encoders.get("text_encoders/clip_l.safetensors")?;
        let t5xxl_file = sai_repo_for_text_encoders.get("text_encoders/t5xxl_fp16.safetensors")?;
>>>>>>> 7ac0de15
        let model_file = {
            let model_file = match which {
                Which::V3_5Large => "sd3.5_large.safetensors",
                Which::V3_5LargeTurbo => "sd3.5_large_turbo.safetensors",
                Which::V3_5Medium => "sd3.5_medium.safetensors",
                Which::V3Medium => unreachable!(),
            };
            sai_repo_for_mmdit.get(model_file)?
        };
        println!("loaded model");
        let triple = StableDiffusion3TripleClipWithTokenizer::new_split(
            &clip_g_file,
            &clip_l_file,
            &t5xxl_file,
            &device,
        )?;
        println!("triple encoder created");
        let vb = unsafe {
            candle_nn::VarBuilder::from_mmaped_safetensors(&[model_file], DType::F16, &device)?
        };
        match which {
            Which::V3_5Large => (MMDiTConfig::sd3_5_large(), triple, vb),
            Which::V3_5LargeTurbo => (MMDiTConfig::sd3_5_large(), triple, vb),
            Which::V3_5Medium => (MMDiTConfig::sd3_5_medium(), triple, vb),
            Which::V3Medium => unreachable!(),
        }
    } else {
        let sai_repo = {
            let name = "stabilityai/stable-diffusion-3-medium";
            api.repo(hf_hub::Repo::model(name.to_string()))
        };
        let model_file = sai_repo.get("sd3_medium_incl_clips_t5xxlfp16.safetensors")?;
        let vb = unsafe {
            candle_nn::VarBuilder::from_mmaped_safetensors(&[&model_file], DType::F16, &device)?
        };
<<<<<<< HEAD

        let vb_fp32 = unsafe {
            candle_nn::VarBuilder::from_mmaped_safetensors(&[model_file], DType::F16, &device)?
        };
        let triple = StableDiffusion3TripleClipWithTokenizer::new(
            vb_fp16.pp("text_encoders"),
            vb_fp32.pp("text_encoders"),
        )?;
        (MMDiTConfig::sd3_medium(), triple, vb_fp16)
=======
        let triple = StableDiffusion3TripleClipWithTokenizer::new(vb.pp("text_encoders"))?;
        (MMDiTConfig::sd3_medium(), triple, vb)
>>>>>>> 7ac0de15
    };
    let (context, y) = triple.encode_text_to_embedding(prompt.as_str(), &device)?;
    println!("context for prompt encoded");
    let (context_uncond, y_uncond) =
        triple.encode_text_to_embedding(uncond_prompt.as_str(), &device)?;
    println!("context for prompt encoded");
    // Drop the text model early to avoid using too much memory.
    drop(triple);
    println!("dropped the triple clips");
    let context = Tensor::cat(&[context, context_uncond], 0)?;
    println!("done concat the contexts");
    let y = Tensor::cat(&[y, y_uncond], 0)?;
    println!("done concat the conditioning");


    if let Some(seed) = seed {
        device.set_seed(seed)?;
    }
    let start_time = std::time::Instant::now();
    let x = {
        let mmdit = MMDiT::new(
            &mmdit_config,
            use_flash_attn,
            vb.pp("model.diffusion_model"),
        )?;
        sampling::euler_sample(
            &mmdit,
            &y,
            &context,
            num_inference_steps,
            cfg_scale,
            time_shift,
            height,
            width,
        )?
    };
    let dt = start_time.elapsed().as_secs_f32();
    println!(
        "Sampling done. {num_inference_steps} steps. {:.2}s. Average rate: {:.2} iter/s",
        dt,
        num_inference_steps as f32 / dt
    );

    let img = {
        let vb_vae = vb.rename_f(sd3_vae_vb_rename).pp("first_stage_model");
        let autoencoder = build_sd3_vae_autoencoder(vb_vae)?;

        // Apply TAESD3 scale factor. Seems to be significantly improving the quality of the image.
        // https://github.com/comfyanonymous/ComfyUI/blob/3c60ecd7a83da43d694e26a77ca6b93106891251/nodes.py#L721-L723
        autoencoder.decode(&((x / 1.5305)? + 0.0609)?)?
    };
    let img = ((img.clamp(-1f32, 1f32)? + 1.0)? * 127.5)?.to_dtype(candle::DType::U8)?;
    candle_examples::save_image(&img.i(0)?, "out.jpg")?;
    Ok(())
}<|MERGE_RESOLUTION|>--- conflicted
+++ resolved
@@ -162,16 +162,8 @@
             api.repo(hf_hub::Repo::model(name.to_string()))
         };
         let clip_g_file = sai_repo_for_text_encoders.get("text_encoders/clip_g.safetensors")?;
-<<<<<<< HEAD
-        println!("loaded clip g");
-        let clip_l_file = sai_repo_for_text_encoders.get("text_encoders/clip_l.safetensors")?;
-        println!("loaded clip l");
-        let t5xxl_file = sai_repo_for_text_encoders.get("text_encoders/t5xxl_fp16.safetensors")?;
-        println!("loaded clip t5xxl");
-=======
         let clip_l_file = sai_repo_for_text_encoders.get("text_encoders/clip_l.safetensors")?;
         let t5xxl_file = sai_repo_for_text_encoders.get("text_encoders/t5xxl_fp16.safetensors")?;
->>>>>>> 7ac0de15
         let model_file = {
             let model_file = match which {
                 Which::V3_5Large => "sd3.5_large.safetensors",
@@ -181,14 +173,12 @@
             };
             sai_repo_for_mmdit.get(model_file)?
         };
-        println!("loaded model");
         let triple = StableDiffusion3TripleClipWithTokenizer::new_split(
             &clip_g_file,
             &clip_l_file,
             &t5xxl_file,
             &device,
         )?;
-        println!("triple encoder created");
         let vb = unsafe {
             candle_nn::VarBuilder::from_mmaped_safetensors(&[model_file], DType::F16, &device)?
         };
@@ -207,34 +197,16 @@
         let vb = unsafe {
             candle_nn::VarBuilder::from_mmaped_safetensors(&[&model_file], DType::F16, &device)?
         };
-<<<<<<< HEAD
-
-        let vb_fp32 = unsafe {
-            candle_nn::VarBuilder::from_mmaped_safetensors(&[model_file], DType::F16, &device)?
-        };
-        let triple = StableDiffusion3TripleClipWithTokenizer::new(
-            vb_fp16.pp("text_encoders"),
-            vb_fp32.pp("text_encoders"),
-        )?;
-        (MMDiTConfig::sd3_medium(), triple, vb_fp16)
-=======
         let triple = StableDiffusion3TripleClipWithTokenizer::new(vb.pp("text_encoders"))?;
         (MMDiTConfig::sd3_medium(), triple, vb)
->>>>>>> 7ac0de15
     };
     let (context, y) = triple.encode_text_to_embedding(prompt.as_str(), &device)?;
-    println!("context for prompt encoded");
     let (context_uncond, y_uncond) =
         triple.encode_text_to_embedding(uncond_prompt.as_str(), &device)?;
-    println!("context for prompt encoded");
     // Drop the text model early to avoid using too much memory.
     drop(triple);
-    println!("dropped the triple clips");
     let context = Tensor::cat(&[context, context_uncond], 0)?;
-    println!("done concat the contexts");
     let y = Tensor::cat(&[y, y_uncond], 0)?;
-    println!("done concat the conditioning");
-
 
     if let Some(seed) = seed {
         device.set_seed(seed)?;
