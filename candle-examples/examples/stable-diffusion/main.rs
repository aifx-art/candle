#[cfg(feature = "accelerate")]
extern crate accelerate_src;

#[cfg(feature = "mkl")]
extern crate intel_mkl_src;

use candle_transformers::models::stable_diffusion;
use std::ops::Div;

use anyhow::{Error as E, Result};
use candle::{DType, Device, IndexOp, Module, Tensor, D};
use clap::Parser;
use rand::Rng;
use stable_diffusion::vae::AutoEncoderKL;
use tokenizers::Tokenizer;

#[derive(Parser)]
#[command(author, version, about, long_about = None)]
struct Args {
    /// The prompt to be used for image generation.
    #[arg(
        long,
        default_value = "A very realistic photo of a rusty robot walking on a sandy beach"
    )]
    prompt: String,

    #[arg(long, default_value = "")]
    uncond_prompt: String,

    /// Run on CPU rather than on GPU.
    #[arg(long)]
    cpu: bool,

    /// Enable tracing (generates a trace-timestamp.json file).
    #[arg(long)]
    tracing: bool,

    /// The height in pixels of the generated image.
    #[arg(long)]
    height: Option<usize>,

    /// The width in pixels of the generated image.
    #[arg(long)]
    width: Option<usize>,

    /// The UNet weight file, in .safetensors format.
    #[arg(long, value_name = "FILE")]
    unet_weights: Option<String>,

    /// The CLIP weight file, in .safetensors format.
    #[arg(long, value_name = "FILE")]
    clip_weights: Option<String>,

    /// The CLIP2 weight file, in .safetensors format.
    #[arg(long, value_name = "FILE")]
    clip2_weights: Option<String>,

    /// The VAE weight file, in .safetensors format.
    #[arg(long, value_name = "FILE")]
    vae_weights: Option<String>,

    #[arg(long, value_name = "FILE")]
    /// The file specifying the tokenizer to used for tokenization.
    tokenizer: Option<String>,

    /// The size of the sliced attention or 0 for automatic slicing (disabled by default)
    #[arg(long)]
    sliced_attention_size: Option<usize>,

    /// The number of steps to run the diffusion for.
    #[arg(long)]
    n_steps: Option<usize>,

    /// The number of samples to generate iteratively.
    #[arg(long, default_value_t = 1)]
    num_samples: usize,

    /// The numbers of samples to generate simultaneously.
    #[arg[long, default_value_t = 1]]
    bsize: usize,

    /// The name of the final image to generate.
    #[arg(long, value_name = "FILE", default_value = "sd_final.png")]
    final_image: String,

    #[arg(long, value_enum, default_value = "v2-1")]
    sd_version: StableDiffusionVersion,

    /// Generate intermediary images at each step.
    #[arg(long, action)]
    intermediary_images: bool,

    #[arg(long)]
    use_flash_attn: bool,

    #[arg(long)]
    use_f16: bool,

    #[arg(long)]
    guidance_scale: Option<f64>,

    /// Path to the mask image for inpainting.
    #[arg(long, value_name = "FILE")]
    mask_path: Option<String>,

    /// Path to the image used to initialize the latents. For inpainting, this is the image to be masked.
    #[arg(long, value_name = "FILE")]
    img2img: Option<String>,

    /// The strength, indicates how much to transform the initial image. The
    /// value must be between 0 and 1, a value of 1 discards the initial image
    /// information.
    #[arg(long, default_value_t = 0.8)]
    img2img_strength: f64,

    /// The seed to use when generating random samples.
    #[arg(long)]
    seed: Option<u64>,

    /// Force the saved image to update only the masked region
    #[arg(long)]
    only_update_masked: bool,
}

#[derive(Debug, Clone, Copy, clap::ValueEnum, PartialEq, Eq)]
enum StableDiffusionVersion {
    V1_5,
    V1_5Inpaint,
    V2_1,
    V2Inpaint,
    Xl,
    XlInpaint,
    Turbo,
}

#[derive(Debug, Clone, Copy, PartialEq, Eq)]
enum ModelFile {
    Tokenizer,
    Tokenizer2,
    Clip,
    Clip2,
    Unet,
    Vae,
}

impl StableDiffusionVersion {
    fn repo(&self) -> &'static str {
        match self {
            Self::XlInpaint => "diffusers/stable-diffusion-xl-1.0-inpainting-0.1",
            Self::Xl => "stabilityai/stable-diffusion-xl-base-1.0",
            Self::V2Inpaint => "stabilityai/stable-diffusion-2-inpainting",
            Self::V2_1 => "stabilityai/stable-diffusion-2-1",
            Self::V1_5 => "runwayml/stable-diffusion-v1-5",
            Self::V1_5Inpaint => "stable-diffusion-v1-5/stable-diffusion-inpainting",
            Self::Turbo => "stabilityai/sdxl-turbo",
        }
    }

    fn unet_file(&self, use_f16: bool) -> &'static str {
        match self {
            Self::V1_5
            | Self::V1_5Inpaint
            | Self::V2_1
            | Self::V2Inpaint
            | Self::Xl
            | Self::XlInpaint
            | Self::Turbo => {
                if use_f16 {
                    "unet/diffusion_pytorch_model.fp16.safetensors"
                } else {
                    "unet/diffusion_pytorch_model.safetensors"
                }
            }
        }
    }

    fn vae_file(&self, use_f16: bool) -> &'static str {
        match self {
            Self::V1_5
            | Self::V1_5Inpaint
            | Self::V2_1
            | Self::V2Inpaint
            | Self::Xl
            | Self::XlInpaint
            | Self::Turbo => {
                if use_f16 {
                    "vae/diffusion_pytorch_model.fp16.safetensors"
                } else {
                    "vae/diffusion_pytorch_model.safetensors"
                }
            }
        }
    }

    fn clip_file(&self, use_f16: bool) -> &'static str {
        match self {
            Self::V1_5
            | Self::V1_5Inpaint
            | Self::V2_1
            | Self::V2Inpaint
            | Self::Xl
            | Self::XlInpaint
            | Self::Turbo => {
                if use_f16 {
                    "text_encoder/model.fp16.safetensors"
                } else {
                    "text_encoder/model.safetensors"
                }
            }
        }
    }

    fn clip2_file(&self, use_f16: bool) -> &'static str {
        match self {
            Self::V1_5
            | Self::V1_5Inpaint
            | Self::V2_1
            | Self::V2Inpaint
            | Self::Xl
            | Self::XlInpaint
            | Self::Turbo => {
                if use_f16 {
                    "text_encoder_2/model.fp16.safetensors"
                } else {
                    "text_encoder_2/model.safetensors"
                }
            }
        }
    }
}

impl ModelFile {
    fn get(
        &self,
        filename: Option<String>,
        version: StableDiffusionVersion,
        use_f16: bool,
    ) -> Result<std::path::PathBuf> {
        use hf_hub::api::sync::Api;
        match filename {
            Some(filename) => Ok(std::path::PathBuf::from(filename)),
            None => {
                let (repo, path) = match self {
                    Self::Tokenizer => {
                        let tokenizer_repo = match version {
                            StableDiffusionVersion::V1_5
                            | StableDiffusionVersion::V2_1
                            | StableDiffusionVersion::V1_5Inpaint
                            | StableDiffusionVersion::V2Inpaint => "openai/clip-vit-base-patch32",
                            StableDiffusionVersion::Xl
                            | StableDiffusionVersion::XlInpaint
                            | StableDiffusionVersion::Turbo => {
                                // This seems similar to the patch32 version except some very small
                                // difference in the split regex.
                                "openai/clip-vit-large-patch14"
                            }
                        };
                        (tokenizer_repo, "tokenizer.json")
                    }
                    Self::Tokenizer2 => {
                        ("laion/CLIP-ViT-bigG-14-laion2B-39B-b160k", "tokenizer.json")
                    }
                    Self::Clip => (version.repo(), version.clip_file(use_f16)),
                    Self::Clip2 => (version.repo(), version.clip2_file(use_f16)),
                    Self::Unet => (version.repo(), version.unet_file(use_f16)),
                    Self::Vae => {
                        // Override for SDXL when using f16 weights.
                        // See https://github.com/huggingface/candle/issues/1060
                        if matches!(
                            version,
                            StableDiffusionVersion::Xl | StableDiffusionVersion::Turbo,
                        ) && use_f16
                        {
                            (
                                "madebyollin/sdxl-vae-fp16-fix",
                                "diffusion_pytorch_model.safetensors",
                            )
                        } else {
                            (version.repo(), version.vae_file(use_f16))
                        }
                    }
                };
                let filename = Api::new()?.model(repo.to_string()).get(path)?;
                Ok(filename)
            }
        }
    }
}

fn output_filename(
    basename: &str,
    sample_idx: usize,
    num_samples: usize,
    timestep_idx: Option<usize>,
) -> String {
    let filename = if num_samples > 1 {
        match basename.rsplit_once('.') {
            None => format!("{basename}.{sample_idx}.png"),
            Some((filename_no_extension, extension)) => {
                format!("{filename_no_extension}.{sample_idx}.{extension}")
            }
        }
    } else {
        basename.to_string()
    };
    match timestep_idx {
        None => filename,
        Some(timestep_idx) => match filename.rsplit_once('.') {
            None => format!("{filename}-{timestep_idx}.png"),
            Some((filename_no_extension, extension)) => {
                format!("{filename_no_extension}-{timestep_idx}.{extension}")
            }
        },
    }
}

#[allow(clippy::too_many_arguments)]
fn save_image(
    vae: &AutoEncoderKL,
    latents: &Tensor,
    vae_scale: f64,
    bsize: usize,
    idx: usize,
    final_image: &str,
    num_samples: usize,
    timestep_ids: Option<usize>,
) -> Result<()> {
    let images = vae.decode(&(latents / vae_scale)?)?;
    let images = ((images / 2.)? + 0.5)?.to_device(&Device::Cpu)?;
    let images = (images.clamp(0f32, 1.)? * 255.)?.to_dtype(DType::U8)?;
    for batch in 0..bsize {
        let image = images.i(batch)?;
        let image_filename = output_filename(
            final_image,
            (bsize * idx) + batch + 1,
            batch + num_samples,
            timestep_ids,
        );
        candle_examples::save_image(&image, image_filename)?;
    }
    Ok(())
}

#[allow(clippy::too_many_arguments)]
fn text_embeddings(
    prompt: &str,
    uncond_prompt: &str,
    tokenizer: Option<String>,
    clip_weights: Option<String>,
    clip2_weights: Option<String>,
    sd_version: StableDiffusionVersion,
    sd_config: &stable_diffusion::StableDiffusionConfig,
    use_f16: bool,
    device: &Device,
    dtype: DType,
    use_guide_scale: bool,
    first: bool,
) -> Result<Tensor> {
    let tokenizer_file = if first {
        ModelFile::Tokenizer
    } else {
        ModelFile::Tokenizer2
    };
    let tokenizer = tokenizer_file.get(tokenizer, sd_version, use_f16)?;
    let tokenizer = Tokenizer::from_file(tokenizer).map_err(E::msg)?;
    let pad_id = match &sd_config.clip.pad_with {
        Some(padding) => *tokenizer.get_vocab(true).get(padding.as_str()).unwrap(),
        None => *tokenizer.get_vocab(true).get("<|endoftext|>").unwrap(),
    };
    println!("Running with prompt \"{prompt}\".");
    let mut tokens = tokenizer
        .encode(prompt, true)
        .map_err(E::msg)?
        .get_ids()
        .to_vec();
    if tokens.len() > sd_config.clip.max_position_embeddings {
        anyhow::bail!(
            "the prompt is too long, {} > max-tokens ({})",
            tokens.len(),
            sd_config.clip.max_position_embeddings
        )
    }
    while tokens.len() < sd_config.clip.max_position_embeddings {
        tokens.push(pad_id)
    }
    let tokens = Tensor::new(tokens.as_slice(), device)?.unsqueeze(0)?;

    println!("Building the Clip transformer.");
    let clip_weights_file = if first {
        ModelFile::Clip
    } else {
        ModelFile::Clip2
    };
    let clip_weights = if first {
        clip_weights_file.get(clip_weights, sd_version, use_f16)?
    } else {
        clip_weights_file.get(clip2_weights, sd_version, use_f16)?
    };
    let clip_config = if first {
        &sd_config.clip
    } else {
        sd_config.clip2.as_ref().unwrap()
    };
    let text_model =
        stable_diffusion::build_clip_transformer(clip_config, clip_weights, device, DType::F32)?;
    let text_embeddings = text_model.forward(&tokens)?;

    let text_embeddings = if use_guide_scale {
        let mut uncond_tokens = tokenizer
            .encode(uncond_prompt, true)
            .map_err(E::msg)?
            .get_ids()
            .to_vec();
        if uncond_tokens.len() > sd_config.clip.max_position_embeddings {
            anyhow::bail!(
                "the negative prompt is too long, {} > max-tokens ({})",
                uncond_tokens.len(),
                sd_config.clip.max_position_embeddings
            )
        }
        while uncond_tokens.len() < sd_config.clip.max_position_embeddings {
            uncond_tokens.push(pad_id)
        }

        let uncond_tokens = Tensor::new(uncond_tokens.as_slice(), device)?.unsqueeze(0)?;
        let uncond_embeddings = text_model.forward(&uncond_tokens)?;

        Tensor::cat(&[uncond_embeddings, text_embeddings], 0)?.to_dtype(dtype)?
    } else {
        text_embeddings.to_dtype(dtype)?
    };
    Ok(text_embeddings)
}

fn image_preprocess<T: AsRef<std::path::Path>>(path: T) -> anyhow::Result<Tensor> {
    let img = image::ImageReader::open(path)?.decode()?;
    let (height, width) = (img.height() as usize, img.width() as usize);
    let height = height - height % 32;
    let width = width - width % 32;
    let img = img.resize_to_fill(
        width as u32,
        height as u32,
        image::imageops::FilterType::CatmullRom,
    );
    let img = img.to_rgb8();
    let img = img.into_raw();
    let img = Tensor::from_vec(img, (height, width, 3), &Device::Cpu)?
        .permute((2, 0, 1))?
        .to_dtype(DType::F32)?
        .affine(2. / 255., -1.)?
        .unsqueeze(0)?;
    Ok(img)
}

/// Convert the mask image to a single channel tensor. Also ensure the image is a multiple of 32 in both dimensions.
fn mask_preprocess<T: AsRef<std::path::Path>>(path: T) -> anyhow::Result<Tensor> {
    let img = image::open(path)?.to_luma8();
    let (new_width, new_height) = {
        let (width, height) = img.dimensions();
        (width - width % 32, height - height % 32)
    };
    let img = image::imageops::resize(
        &img,
        new_width,
        new_height,
        image::imageops::FilterType::CatmullRom,
    )
    .into_raw();
    let mask = Tensor::from_vec(img, (new_height as usize, new_width as usize), &Device::Cpu)?
        .unsqueeze(0)?
        .to_dtype(DType::F32)?
        .div(255.0)?
        .unsqueeze(0)?;
    Ok(mask)
}

/// Generates the mask latents, scaled mask and mask_4 for inpainting. Returns a tuple of None if inpainting is not
/// being used.
#[allow(clippy::too_many_arguments)]
fn inpainting_tensors(
    sd_version: StableDiffusionVersion,
    mask_path: Option<String>,
    dtype: DType,
    device: &Device,
    use_guide_scale: bool,
    vae: &AutoEncoderKL,
    image: Option<Tensor>,
    vae_scale: f64,
) -> Result<(Option<Tensor>, Option<Tensor>, Option<Tensor>)> {
    match sd_version {
        StableDiffusionVersion::XlInpaint
        | StableDiffusionVersion::V2Inpaint
        | StableDiffusionVersion::V1_5Inpaint => {
            let inpaint_mask = mask_path.ok_or_else(|| {
                anyhow::anyhow!("An inpainting model was requested but mask-path is not provided.")
            })?;
            // Get the mask image with shape [1, 1, 128, 128]
            let mask = mask_preprocess(inpaint_mask)?
                .to_device(device)?
                .to_dtype(dtype)?;
            // Generate the masked image from the image and the mask with shape [1, 3, 1024, 1024]
            let xmask = mask.le(0.5)?.repeat(&[1, 3, 1, 1])?.to_dtype(dtype)?;
            let image = &image
                .ok_or_else(|| anyhow::anyhow!(
                    "An inpainting model was requested but img2img which is used as the input image is not provided."
                ))?;
            let masked_img = (image * xmask)?;
            // Scale down the mask
            let shape = masked_img.shape();
            let (w, h) = (shape.dims()[3] / 8, shape.dims()[2] / 8);
            let mask = mask.interpolate2d(w, h)?;
            // shape: [1, 4, 128, 128]
            let mask_latents = vae.encode(&masked_img)?;
            let mask_latents = (mask_latents.sample()? * vae_scale)?.to_device(device)?;

            let mask_4 = mask.as_ref().repeat(&[1, 4, 1, 1])?;
            let (mask_latents, mask) = if use_guide_scale {
                (
                    Tensor::cat(&[&mask_latents, &mask_latents], 0)?,
                    Tensor::cat(&[&mask, &mask], 0)?,
                )
            } else {
                (mask_latents, mask)
            };
            Ok((Some(mask_latents), Some(mask), Some(mask_4)))
        }
        _ => Ok((None, None, None)),
    }
}

fn run(args: Args) -> Result<()> {
    use tracing_chrome::ChromeLayerBuilder;
    use tracing_subscriber::prelude::*;

    let Args {
        prompt,
        uncond_prompt,
        cpu,
        height,
        width,
        n_steps,
        tokenizer,
        final_image,
        sliced_attention_size,
        num_samples,
        bsize,
        sd_version,
        clip_weights,
        clip2_weights,
        vae_weights,
        unet_weights,
        tracing,
        use_f16,
        guidance_scale,
        use_flash_attn,
        mask_path,
        img2img,
        img2img_strength,
        seed,
        ..
    } = args;

    if !(0. ..=1.).contains(&img2img_strength) {
        anyhow::bail!("img2img-strength should be between 0 and 1, got {img2img_strength}")
    }

    let _guard = if tracing {
        let (chrome_layer, guard) = ChromeLayerBuilder::new().build();
        tracing_subscriber::registry().with(chrome_layer).init();
        Some(guard)
    } else {
        None
    };

    let guidance_scale = match guidance_scale {
        Some(guidance_scale) => guidance_scale,
        None => match sd_version {
            StableDiffusionVersion::V1_5
            | StableDiffusionVersion::V1_5Inpaint
            | StableDiffusionVersion::V2_1
            | StableDiffusionVersion::V2Inpaint
            | StableDiffusionVersion::XlInpaint
            | StableDiffusionVersion::Xl => 7.5,
            StableDiffusionVersion::Turbo => 0.,
        },
    };
    
    let n_steps = match n_steps {
        Some(n_steps) => n_steps,
        None => match sd_version {
            StableDiffusionVersion::V1_5
            | StableDiffusionVersion::V1_5Inpaint
            | StableDiffusionVersion::V2_1
            | StableDiffusionVersion::V2Inpaint
            | StableDiffusionVersion::XlInpaint
            | StableDiffusionVersion::Xl => 30,
            StableDiffusionVersion::Turbo => 1,
        },
    };

    let dtype = if use_f16 { DType::F16 } else { DType::F32 };
    let sd_config = match sd_version {
        StableDiffusionVersion::V1_5 | StableDiffusionVersion::V1_5Inpaint => {
            stable_diffusion::StableDiffusionConfig::v1_5(sliced_attention_size, height, width)
        }
        StableDiffusionVersion::V2_1 | StableDiffusionVersion::V2Inpaint => {
            stable_diffusion::StableDiffusionConfig::v2_1(sliced_attention_size, height, width)
        }
<<<<<<< HEAD
        StableDiffusionVersion::Xl => {
            stable_diffusion::StableDiffusionConfig::sdxl(sliced_attention_size, height, width, None, None  ) 
=======
        StableDiffusionVersion::Xl | StableDiffusionVersion::XlInpaint => {
            stable_diffusion::StableDiffusionConfig::sdxl(sliced_attention_size, height, width)
>>>>>>> da02b595
        }
        StableDiffusionVersion::Turbo => stable_diffusion::StableDiffusionConfig::sdxl_turbo(
            sliced_attention_size,
            height,
            width,
        ),
    };

    let mut scheduler = sd_config.build_scheduler(n_steps)?;
    let device = candle_examples::device(cpu)?;
    // If a seed is not given, generate a random seed and print it
    let seed = seed.unwrap_or(rand::thread_rng().gen_range(0u64..u64::MAX));
    println!("Using seed {seed}");
    device.set_seed(seed)?;
    let use_guide_scale = guidance_scale > 1.0;

    let which = match sd_version {
        StableDiffusionVersion::Xl
        | StableDiffusionVersion::XlInpaint
        | StableDiffusionVersion::Turbo => vec![true, false],
        _ => vec![true],
    };
    let text_embeddings = which
        .iter()
        .map(|first| {
            text_embeddings(
                &prompt,
                &uncond_prompt,
                tokenizer.clone(),
                clip_weights.clone(),
                clip2_weights.clone(),
                sd_version,
                &sd_config,
                use_f16,
                &device,
                dtype,
                use_guide_scale,
                *first,
            )
        })
        .collect::<Result<Vec<_>>>()?;

    let text_embeddings = Tensor::cat(&text_embeddings, D::Minus1)?;
    let text_embeddings = text_embeddings.repeat((bsize, 1, 1))?;
    println!("{text_embeddings:?}");

    println!("Building the autoencoder.");
    let vae_weights = ModelFile::Vae.get(vae_weights, sd_version, use_f16)?;
    let vae = sd_config.build_vae(vae_weights, &device, dtype)?;

    let (image, init_latent_dist) = match &img2img {
        None => (None, None),
        Some(image) => {
            let image = image_preprocess(image)?
                .to_device(&device)?
                .to_dtype(dtype)?;
            (Some(image.clone()), Some(vae.encode(&image)?))
        }
    };

    println!("Building the unet.");
    let unet_weights = ModelFile::Unet.get(unet_weights, sd_version, use_f16)?;
    let in_channels = match sd_version {
        StableDiffusionVersion::XlInpaint
        | StableDiffusionVersion::V2Inpaint
        | StableDiffusionVersion::V1_5Inpaint => 9,
        _ => 4,
    };
    let unet = sd_config.build_unet(unet_weights, &device, in_channels, use_flash_attn, dtype)?;

    let t_start = if img2img.is_some() {
        n_steps - (n_steps as f64 * img2img_strength) as usize
    } else {
        0
    };

    let vae_scale = match sd_version {
        StableDiffusionVersion::V1_5
        | StableDiffusionVersion::V1_5Inpaint
        | StableDiffusionVersion::V2_1
        | StableDiffusionVersion::V2Inpaint
        | StableDiffusionVersion::XlInpaint
        | StableDiffusionVersion::Xl => 0.18215,
        StableDiffusionVersion::Turbo => 0.13025,
    };

    let (mask_latents, mask, mask_4) = inpainting_tensors(
        sd_version,
        mask_path,
        dtype,
        &device,
        use_guide_scale,
        &vae,
        image,
        vae_scale,
    )?;

    for idx in 0..num_samples {
        let timesteps = scheduler.timesteps().to_vec();
        let latents = match &init_latent_dist {
            Some(init_latent_dist) => {
                let latents = (init_latent_dist.sample()? * vae_scale)?.to_device(&device)?;
                if t_start < timesteps.len() {
                    let noise = latents.randn_like(0f64, 1f64)?;
                    scheduler.add_noise(&latents, noise, timesteps[t_start])?
                } else {
                    latents
                }
            }
            None => {
                let latents = Tensor::randn(
                    0f32,
                    1f32,
                    (bsize, 4, sd_config.height / 8, sd_config.width / 8),
                    &device,
                )?;
                // scale the initial noise by the standard deviation required by the scheduler
                (latents * scheduler.init_noise_sigma())?
            }
        };
        let mut latents = latents.to_dtype(dtype)?;

        println!("starting sampling");
        for (timestep_index, &timestep) in timesteps.iter().enumerate() {
            if timestep_index < t_start {
                continue;
            }
            let start_time = std::time::Instant::now();
            let latent_model_input = if use_guide_scale {
                Tensor::cat(&[&latents, &latents], 0)?
            } else {
                latents.clone()
            };

            let latent_model_input = scheduler.scale_model_input(latent_model_input, timestep)?;

            let latent_model_input = match sd_version {
                StableDiffusionVersion::XlInpaint
                | StableDiffusionVersion::V2Inpaint
                | StableDiffusionVersion::V1_5Inpaint => Tensor::cat(
                    &[
                        &latent_model_input,
                        mask.as_ref().unwrap(),
                        mask_latents.as_ref().unwrap(),
                    ],
                    1,
                )?,
                _ => latent_model_input,
            }
            .to_device(&device)?;

            let noise_pred =
                unet.forward(&latent_model_input, timestep as f64, &text_embeddings)?;

            let noise_pred = if use_guide_scale {
                let noise_pred = noise_pred.chunk(2, 0)?;
                let (noise_pred_uncond, noise_pred_text) = (&noise_pred[0], &noise_pred[1]);

                (noise_pred_uncond + ((noise_pred_text - noise_pred_uncond)? * guidance_scale)?)?
            } else {
                noise_pred
            };

            latents = scheduler.step(&noise_pred, timestep, &latents)?;
            let dt = start_time.elapsed().as_secs_f32();
            println!("step {}/{n_steps} done, {:.2}s", timestep_index + 1, dt);

            // Replace all pixels in the unmasked region with the original pixels discarding any changes.
            if args.only_update_masked {
                let mask = mask_4.as_ref().unwrap();
                let latent_to_keep = mask_latents
                    .as_ref()
                    .unwrap()
                    .get_on_dim(0, 0)? // shape: [4, H, W]
                    .unsqueeze(0)?; // shape: [1, 4, H, W]

                latents = ((&latents * mask)? + &latent_to_keep * (1.0 - mask))?;
            }

            if args.intermediary_images {
                save_image(
                    &vae,
                    &latents,
                    vae_scale,
                    bsize,
                    idx,
                    &final_image,
                    num_samples,
                    Some(timestep_index + 1),
                )?;
            }
        }

        println!(
            "Generating the final image for sample {}/{}.",
            idx + 1,
            num_samples
        );
        save_image(
            &vae,
            &latents,
            vae_scale,
            bsize,
            idx,
            &final_image,
            num_samples,
            None,
        )?;
    }
    Ok(())
}

fn main() -> Result<()> {
    let args = Args::parse();
    run(args)
}<|MERGE_RESOLUTION|>--- conflicted
+++ resolved
@@ -606,13 +606,8 @@
         StableDiffusionVersion::V2_1 | StableDiffusionVersion::V2Inpaint => {
             stable_diffusion::StableDiffusionConfig::v2_1(sliced_attention_size, height, width)
         }
-<<<<<<< HEAD
-        StableDiffusionVersion::Xl => {
+        StableDiffusionVersion::Xl | StableDiffusionVersion::XlInpaint => {
             stable_diffusion::StableDiffusionConfig::sdxl(sliced_attention_size, height, width, None, None  ) 
-=======
-        StableDiffusionVersion::Xl | StableDiffusionVersion::XlInpaint => {
-            stable_diffusion::StableDiffusionConfig::sdxl(sliced_attention_size, height, width)
->>>>>>> da02b595
         }
         StableDiffusionVersion::Turbo => stable_diffusion::StableDiffusionConfig::sdxl_turbo(
             sliced_attention_size,
